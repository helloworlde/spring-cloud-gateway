--- conflicted
+++ resolved
@@ -80,40 +80,6 @@
 				return Mono.just(false);
 			}
 			else {
-<<<<<<< HEAD
-				// Join all the DataBuffers so we have a single DataBuffer for the body
-				return DataBufferUtils.join(exchange.getRequest().getBody())
-						.flatMap(dataBuffer -> {
-							byte[] bytes = new byte[dataBuffer.readableByteCount()];
-							dataBuffer.read(bytes);
-							DataBufferUtils.release(dataBuffer);
-							Flux<DataBuffer> cachedFlux = Flux.defer(() -> {
-								DataBuffer buffer = exchange.getResponse().bufferFactory()
-										.wrap(bytes);
-								return Mono.just(buffer);
-							});
-
-							ServerHttpRequest mutatedRequest = new ServerHttpRequestDecorator(
-									exchange.getRequest()) {
-								@Override
-								public Flux<DataBuffer> getBody() {
-									return cachedFlux;
-								}
-							};
-							return ServerRequest
-									.create(exchange.mutate().request(mutatedRequest)
-											.build(), messageReaders)
-									.bodyToMono(inClass).doOnNext(objectValue -> {
-										exchange.getAttributes().put(
-												CACHE_REQUEST_BODY_OBJECT_KEY,
-												objectValue);
-										exchange.getAttributes()
-												.put(CACHED_REQUEST_BODY_KEY, cachedFlux);
-									}).map(objectValue -> config.predicate
-											.test(objectValue));
-						});
-
-=======
 				return ServerWebExchangeUtils.cacheRequestBodyAndRequest(exchange,
 						(serverHttpRequest) -> ServerRequest
 								.create(exchange.mutate().request(serverHttpRequest)
@@ -123,7 +89,6 @@
 										.put(CACHE_REQUEST_BODY_OBJECT_KEY, objectValue))
 								.map(objectValue -> config.getPredicate()
 										.test(objectValue)));
->>>>>>> ec0d906f
 			}
 		};
 	}
